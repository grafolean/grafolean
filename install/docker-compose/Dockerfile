# Prepare (build) frontend:
FROM node:12.22-buster-slim as build-frontend
WORKDIR /usr/src/app
# first copy just package.json & lock, so we don't re-install packages on every change:
COPY frontend/package.json frontend/package-lock.json ./
# block "zloirock is looking for a good job" core-js message:
ENV ADBLOCK=yes
# installing python and build-essential is not needed for x86, but it is mandatory on armv7:
RUN \
    apt-get update && \
    apt-get install -q -y python build-essential && \
    npm ci
COPY frontend/. ./
ARG REACT_APP_BACKEND_ROOT_URL=/api
RUN npm run build
# until we find a better solution, manually search and replace https://storage.googleapis.com/workbox-cdn/releases/3.6.2/workbox-sw.js
# with a local copy of the file: (to avoid using CDN)
#RUN sed -i -e 's#https://storage[.]googleapis[.]com/workbox-cdn/releases/[0-9.]*/workbox-sw.js#/workbox/workbox-sw.js#g' build/service-worker.js
RUN rm -rf build/workbox


FROM python:3.8-slim-buster as python-requirements
WORKDIR /grafolean/backend
COPY ./backend/Pipfile ./backend/Pipfile.lock /grafolean/backend/


# Prepare backend:
#  - /requirements.txt
#  - /api-doc.yml
#  - /grafolean/backend/
FROM python:3.8-slim-buster as build-backend
ARG VERSION="0.0.0"
WORKDIR /grafolean/backend
# installing build-essential is not needed for x86, but it is mandatory on armv7:
RUN \
    apt-get update && \
    apt-get install -q -y git build-essential libpq-dev python3-dev libffi-dev && \
    pip install pipenv
# - prepare pip requirements.txt for backend:
COPY ./backend/Pipfile ./backend/Pipfile.lock /grafolean/backend/
RUN \
    pipenv lock -r > /requirements.txt && \
    pipenv install --dev
# - build .py files to .pyc:
COPY ./backend/ /grafolean/backend/
RUN \
    find ./ -not -path "./static/*" -not -name '*.py' -type f -exec rm '{}' ';' && \
    rm -rf tests/ .vscode/ .pytest_cache/ __pycache__/ && \
    python3.8 -m compileall -b ./ && \
    find ./ -name '*.py' -exec rm '{}' ';'



FROM python:3.8-slim-buster
ARG VERSION
ARG VCS_REF
ARG BUILD_DATE
LABEL org.label-schema.vendor="Grafolean" \
      org.label-schema.url="https://grafolean.com/" \
      org.label-schema.name="Grafolean" \
      org.label-schema.description="Easy to use monitoring system" \
      org.label-schema.version=$VERSION \
      org.label-schema.vcs-url="https://github.com/grafolean/grafolean/" \
      org.label-schema.vcs-ref=$VCS_REF \
      org.label-schema.build-date=$BUILD_DATE \
      org.label-schema.docker.schema-version="1.0"
ARG MQTT_HOSTNAME=""
ARG MQTT_PORT=1883
ENV MQTT_HOSTNAME=${MQTT_HOSTNAME}
ENV MQTT_PORT=${MQTT_PORT}
COPY --from=build-backend /requirements.txt /requirements.txt
RUN \
    apt-get update && \
<<<<<<< HEAD
    apt-get install --no-install-recommends -q -y nginx git supervisor curl cron libpq5 build-essential libpq-dev python3-dev libffi-dev && \
    pip install gunicorn && \
    pip install -r /requirements.txt && \
    apt-get purge -y build-essential libpq-dev python3-dev libffi-dev && \
=======
    apt-get install --no-install-recommends -q -y nginx git build-essential supervisor curl cron && \
    pip install gunicorn uvicorn && \
    apt-get purge -y build-essential && \
>>>>>>> 716d21ef
    apt-get clean autoclean && \
    apt-get autoremove --yes && \
    rm -rf /var/lib/{apt,dpkg,cache,log}/ /var/cache/apt/* /tmp/* && \
    echo "alias l='ls -altr'" >> /root/.bashrc
COPY --from=build-frontend /usr/src/app/build /var/www/html
# nginx makes life complex when serving gzip content-encoded files, so we
# gzip them ahead of time and serve them with appropriate header:
RUN find /var/www/html/ -type f -exec gzip '{}' ';' -exec mv '{}'.gz '{}' ';'
COPY ./install/docker-compose/nginx.conf /etc/nginx/nginx.conf
COPY ./install/docker-compose/apply_env.sh /grafolean/apply_env.sh
COPY ./install/docker-compose/gunicorn.conf.py /etc/gunicorn.conf.py
COPY ./install/docker-compose/grafolean.nginx.conf.http /etc/nginx/grafolean.http.conf.disabled
COPY ./install/docker-compose/grafolean.nginx.conf.https /etc/nginx/grafolean.https.conf.disabled
COPY ./install/docker-compose/supervisord.conf /etc/supervisor/conf.d/supervisord.conf
COPY --from=build-backend /grafolean/backend/ /grafolean/backend/
RUN chmod +x /grafolean/apply_env.sh
WORKDIR /grafolean/backend
CMD ["supervisord"]
<|MERGE_RESOLUTION|>--- conflicted
+++ resolved
@@ -71,16 +71,10 @@
 COPY --from=build-backend /requirements.txt /requirements.txt
 RUN \
     apt-get update && \
-<<<<<<< HEAD
-    apt-get install --no-install-recommends -q -y nginx git supervisor curl cron libpq5 build-essential libpq-dev python3-dev libffi-dev && \
-    pip install gunicorn && \
+    apt-get install --no-install-recommends -q -y nginx git build-essential supervisor curl cron libpq5 libpq-dev python3-dev libffi-dev && \
+    pip install gunicorn uvicorn && \
     pip install -r /requirements.txt && \
     apt-get purge -y build-essential libpq-dev python3-dev libffi-dev && \
-=======
-    apt-get install --no-install-recommends -q -y nginx git build-essential supervisor curl cron && \
-    pip install gunicorn uvicorn && \
-    apt-get purge -y build-essential && \
->>>>>>> 716d21ef
     apt-get clean autoclean && \
     apt-get autoremove --yes && \
     rm -rf /var/lib/{apt,dpkg,cache,log}/ /var/cache/apt/* /tmp/* && \
