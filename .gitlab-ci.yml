image: docker:stable

services:
  - docker:dind

variables:
  DOCKER_DRIVER: overlay2

stages:
  - test
  - deploy

before_script:
  - 'echo "export const VERSION_INFO = { ciCommitTag: ''$CI_COMMIT_TAG'' };" > ./frontend/src/VERSION.js'
  # automatically create frontend/src/CHANGELOG.json from GitLab tags:
  - apk add --no-cache curl jq
  - 'curl -H "Private-Token: $GITLAB_API_ACCESS_TOKEN" "https://gitlab.com/api/v4/projects/grafolean%2Fgrafolean/repository/tags" > /tmp/tags.json'
  - 'cat /tmp/tags.json | jq ''[.[] | select(.name | test("^v[0-9]+[.][0-9]+[.][0-9]+$")) | { version: .name, changelog: .release.description, created_at: .commit.created_at }]'' > frontend/src/CHANGELOG.json'

# frontend_lint:
#   stage: test
#   image: node:10-alpine
#   only:
#     changes:
#       - frontend/**/*
#   script:
#     - cd frontend
#     - yarn install
#     - yarn lint

deploy_to_docker_hub:
  stage: deploy
  when: manual
  only:
    # We only want master branch AND when tag looks like 'vX.Y.Z', however GitLab doesn't support conjunctive conditions yet:
    #   https://gitlab.com/gitlab-org/gitlab-ce/issues/27818
    # refs:
    #   - master  # Yeah, that doesn't work... The job for a commit with a tag and on a master branch is not being created.
    #
    # However we can mark tags 'v*.*.*' as protected, which also allows us to (somewhat) safely use Private-Token as protected
    # CI variable.
    variables:
      - $CI_COMMIT_TAG =~ /^v[0-9]+[.][0-9]+[.][0-9]+$/
  script:
    - apk add --no-cache git
    # check that we are deploying the latest version:
    - export LAST_KNOWN_VERSION=`git tag -l --sort=-version:refname "v*.*.*" | head -n 1 | tr -d '[:space:]'`
    - '[ "$LAST_KNOWN_VERSION" == "$CI_COMMIT_TAG" ] || (echo "Tag does not denote latest known version (which is $LAST_KNOWN_VERSION), aborting!" && exit 1)'
    - echo "Deploying..."
    - cp ./install/docker-compose/Dockerfile .
    - docker login -u $CI_REGISTRY_USER -p $CI_REGISTRY_PASSWORD $CI_REGISTRY
    - docker build -t "$CI_REGISTRY_IMAGE:$CI_COMMIT_TAG" -t "$CI_REGISTRY_IMAGE:latest" .
    - docker push "$CI_REGISTRY_IMAGE:$CI_COMMIT_TAG"
    - docker push "$CI_REGISTRY_IMAGE:latest"
    - docker rmi grafolean/grafolean:$CI_COMMIT_TAG
    - docker rmi grafolean/grafolean:latest

deploy_to_demo.grafolean.com:
  image: node:10-alpine
  stage: deploy
  when: manual
<<<<<<< HEAD
  # only:
  #   # only on (protected) version tags:
  #   variables:
  #     - $CI_COMMIT_TAG =~ /^v[0-9]+[.][0-9]+[.][0-9]+$/
  script:
    - cd frontend
    - CI=true yarn build
    - apk add --update python python-dev py-pip
    - pip install awscli
    - aws s3 sync ./build s3://demo.grafolean.com/
=======
  only:
    # only on (protected) version tags:
    variables:
      - $CI_COMMIT_TAG =~ /^v[0-9]+[.][0-9]+[.][0-9]+$/
  variables:
    REACT_APP_BACKEND_ROOT_URL: "https://xo0y8lq3jf.execute-api.eu-central-1.amazonaws.com/dev/api"
  script:
    # frontend:
    - cd frontend
    - yarn install
    - CI=true yarn build
    # until we find a better solution, manually search and replace https://storage.googleapis.com/workbox-cdn/releases/3.6.2/workbox-sw.js
    # with a local copy of the file: (to avoid using CDN)
    - sed -i -e 's#https://storage[.]googleapis[.]com/workbox-cdn/releases/[0-9.]*/workbox-sw.js#/workbox/workbox-sw.js#g' build/service-worker.js
    - apk add --update python python-dev py-pip
    - pip install awscli
    - aws s3 sync ./build s3://demo.grafolean.com/

  artifacts:
    name: "build-$CI_COMMIT_TAG"
    expire_in: 100 years
    paths:
      - frontend/build/

>>>>>>> 51741ec9
<|MERGE_RESOLUTION|>--- conflicted
+++ resolved
@@ -59,18 +59,6 @@
   image: node:10-alpine
   stage: deploy
   when: manual
-<<<<<<< HEAD
-  # only:
-  #   # only on (protected) version tags:
-  #   variables:
-  #     - $CI_COMMIT_TAG =~ /^v[0-9]+[.][0-9]+[.][0-9]+$/
-  script:
-    - cd frontend
-    - CI=true yarn build
-    - apk add --update python python-dev py-pip
-    - pip install awscli
-    - aws s3 sync ./build s3://demo.grafolean.com/
-=======
   only:
     # only on (protected) version tags:
     variables:
@@ -95,4 +83,3 @@
     paths:
       - frontend/build/
 
->>>>>>> 51741ec9
